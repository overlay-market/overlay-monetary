--- conflicted
+++ resolved
@@ -149,11 +149,7 @@
                          directory_path: tp.Optional[str] = None,
                          file_extension: tp.Optional[str] = None) -> tp.Dict[str, PriceHistory]:
     series_name_to_price_history_map = \
-<<<<<<< HEAD
-        {series_name: load_price_history(filename=(series_name if file_extension is None else f'{series_name}.{file_extension}'),
-=======
         {series_name: load_price_history(filename=series_name + '.parq',
->>>>>>> 8557b17e
                                          series_name=series_name,
                                          directory_path=directory_path,
                                          period_length_in_seconds=period_length_in_seconds)
