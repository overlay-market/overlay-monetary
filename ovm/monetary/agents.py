import logging
import typing as tp
import numpy as np

from mesa import Agent

from ovm.debug_level import DEBUG_LEVEL

# set up logging
logger = logging.getLogger(__name__)


class MonetaryAgent(Agent):
    """
    An agent ... these are the arbers with stop losses.
    Add in position hodlers as a different agent
    later (maybe also with stop losses)
    """
    from ovm.monetary.model import MonetaryModel
    from ovm.monetary.markets import MonetaryFMarket

    def __init__(
        self,
        unique_id: int,
        model: MonetaryModel,
        futures_market: MonetaryFMarket,  # the overlay market this agent is assigned to
        inventory: tp.Dict[str, float],
        pos_max: float = 0.2,
        deploy_max: float = 0.95,
        slippage_max: float = 0.02,
        leverage_max: float = 1.0,
        trade_delay: int = 4*10,
        size_increment: float = 0.1,
        min_edge: float = 0.0,
        max_edge: float = 0.1, # max deploy at 10% edge
        funding_multiplier: float = 1.0, # applied to funding cost when considering exiting position
        min_funding_unwind: float = 0.001, # start unwind when funding reaches .1% against position
        max_funding_unwind: float = 0.02 # unwind immediately when funding reaches 2% against position
    ):  # TODO: Fix constraint issues? => related to liquidity values we set ... do we need to weight liquidity based off vol?
        """
        Customize the agent
        """
        self.unique_id = unique_id
        super().__init__(unique_id, model)
        # each 'trader' focuses on one market for now
        self.futures_market = futures_market
        self.wealth = model.base_wealth  # in ovl
        self.inventory = inventory
        self.locked = 0
        self.pos_max = pos_max
        self.deploy_max = deploy_max
        self.slippage_max = slippage_max
        self.leverage_max = leverage_max

        # this is the number of steps the agent cannot trade for since the last trade
        self.trade_delay = trade_delay
<<<<<<< HEAD
        self.size_increment = size_increment
        self.min_edge = min_edge
        self.max_edge = max_edge
        self.funding_multiplier = funding_multiplier
        self.min_funding_unwind = min_funding_unwind
        self.max_funding_unwind = max_funding_unwind
        self.last_trade_idx = 0
=======

        # the time step at which this agent last traded
        self.last_trade_time_step = 0
>>>>>>> 062b006c
        self.positions: tp.Dict = {}  # { pos.id: MonetaryFPosition }
        self.unwinding = False
        # TODO: store wealth in ETH and OVL, have feeds agent can trade on be
        # OVL/ETH (spot, futures) & TOKEN/ETH (spot, futures) .. start with futures trading only first so can
        # use sim values on underlying spot market. Then can do a buy/sell on spot as well if we want using
        # sims as off-chain price values(?)
        #
        # NOTE: Have defaults for trader be pos max of 0.25 of wealth,
        #       deploy_max of 0.5 of wealth so only two trades outstanding
        #       at a time. With delay between trades of 10 min

    def trade(self):
        pass

    def step(self):
        """
        Modify this method to change what an individual agent will do during each step.
        Can include logic based on neighbors states.
        """
<<<<<<< HEAD
        # # print(f"Trader agent {self.unique_id} activated")
=======
        # logger.debug(f"Trader agent {self.unique_id} activated")
>>>>>>> 062b006c
        if self.wealth > 0 and self.locked / self.wealth < self.deploy_max:
            # Assume only make one trade per step ...
            self.trade()


class MonetaryKeeper(MonetaryAgent):
    def distribute_funding(self):
        # Sends funding payments on each agent's positions and updates px, py
        self.fmarket.fund()

    def update_market_liquidity(self):
        # Updates k value per funding payment to adjust slippage
        i = self.model.schedule.steps

        # TODO: Adjust slippage to ensure appropriate price sensitivity
        # per OVL in x, y pools => Start with 1/N * OVLETH liquidity and then
        # do a per market risk weighted avg

    def step(self):
        """
        Modify this method to change what an individual agent will do during each step.
        Can include logic based on neighbors states.
        """
        i = self.model.schedule.steps
        if i % self.model.sampling_interval == 0:
            self.distribute_funding()
            self.update_market_liquidity()


class MonetaryLiquidator(MonetaryAgent):
    def scope_liquidations(self):
        # Finds a position to liquidate, then liquidates it
        idx = self.model.schedule.steps
        sprice = self.model.sims[self.fmarket.unique_id][idx]
        sprice_ovlusd = self.model.sims["OVL-USD"][idx]
        fprice = self.fmarket.price

        for pid, pos in self.fmarket.positions.items():
            # print("Checking if liquidatable ... pid {}, amount {}, leverage {}, long {}, lock_price {}, market_price {}, trader id {}".format(pos.id, pos.amount, pos.leverage, pos.long, pos.lock_price, self.fmarket.price, pos.trader.unique_id))
            side=1 if pos.long else -1
            open_position_notional = pos.amount*pos.leverage*(1 + \
                side*(self.fmarket.price - pos.lock_price)/pos.lock_price)
            value = pos.amount*(1 + \
                pos.leverage*side*(self.fmarket.price - pos.lock_price)/pos.lock_price)
            open_leverage = open_position_notional/value
            open_margin = 1/open_leverage
            maintenance_margin = self.fmarket.maintenance/pos.leverage
            # print("Open leverage {}, leverage {}, open margin {}, maintenance margin {}".format(open_leverage, pos.leverage, open_margin, maintenance_margin))
            # print("Is liquidatable? {}".format(self.fmarket.liquidatable(pid)))
            if self.fmarket.liquidatable(pid) and pos.amount > 0.0:
                # print("Liquidating!")
                reward = self.fmarket.liquidate(pid)
                # print("self.inventory['OVL']", self.inventory['OVL'])
                self.inventory["OVL"] += reward
                self.wealth += reward
                self.last_trade_idx = self.model.schedule.steps
                pos.trader.locked -= pos.amount
                pos.trader.wealth -= pos.amount
                # print("self.inventory['OVL']", self.inventory['OVL'])
                # print("self.wealth", self.wealth)
                # print("pos.trader.locked", pos.trader.locked)
                # print("pos.trader.wealth", pos.trader.wealth)
                return

    def step(self):
        """
        Modify this method to change what an individual agent will do during each step.
        Can include logic based on neighbors states.
        """
        # NOTE: liquidated positions act like market orders, so
        # liquidators act like traders in a sense
        idx = self.model.schedule.steps
        # Allow only one trader to trade on a market per block.
        # Add in a trade delay to simulate cooldown due to gas.
        if (self.fmarket.last_trade_idx != idx) and \
           (self.last_trade_idx == 0 or (idx - self.last_trade_idx) > self.trade_delay):
            self.scope_liquidations()


class MonetaryArbitrageur(MonetaryAgent):
    # TODO: super().__init__() with an arb min for padding, so doesn't trade if can't make X% locked in

    def _unwind_positions(self):
        # For now just assume all positions unwound at once (even tho unrealistic)
        # TODO: rebalance inventory on unwind!
<<<<<<< HEAD
        idx = self.model.schedule.steps
        sprice = self.model.sims[self.fmarket.unique_id][idx]
        sprice_ovlusd = self.model.sims["OVL-USD"][idx]
        for pid, pos in self.positions.items():
            # print(
            #    f"Arb._unwind_positions: Unwinding position {pid} on {self.fmarket.unique_id}")
            fees = self.fmarket.fees(pos.amount, build=False, long=(
                not pos.long), leverage=pos.leverage)
            _, ds = self.fmarket.unwind(pos.amount, pid)
            # print("Unwound: ds ->", ds)
            self.inventory["OVL"] += pos.amount + ds - fees
            self.locked -= pos.amount
=======
        current_time_step = self.model.schedule.steps
        spot_price = self.model.ticker_to_time_series_of_prices_map[self.futures_market.unique_id][current_time_step]
        spot_price_ovlusd = self.model.ticker_to_time_series_of_prices_map["OVL-USD"][current_time_step]
        for position_id, position in self.positions.items():
            if logging.root.level <= DEBUG_LEVEL:
                logger.debug(f"Arb._unwind_positions: Unwinding position {position_id} on {self.futures_market.unique_id}")
            fees = self.futures_market.fees(position.amount_of_ovl_locked,
                                            build=False, long=(not position.long),
                                            leverage=position.leverage)
            _, ds = self.futures_market.unwind(position.amount_of_ovl_locked, position_id)
            self.inventory["OVL"] += position.amount_of_ovl_locked + ds - fees
            self.locked -= position.amount_of_ovl_locked
>>>>>>> 062b006c
            self.wealth += ds - fees
            self.last_trade_time_step = self.model.schedule.steps

            # Counter the futures trade on spot to unwind the arb
            # TODO: Have the spot market counter trades wrapped in SMarket class properly (clean this up)
            if position.long is not True:
                spot_sell_amount = position.amount_of_ovl_locked * position.leverage * spot_price_ovlusd / spot_price
                spot_sell_fees = min(
<<<<<<< HEAD
                    spot_sell_amount*self.fmarket.base_fee, pos.amount)
                spot_sell_received = (spot_sell_amount - spot_sell_fees)*sprice
                # print("Arb._unwind_positions: Selling base curr on spot to unwind arb ...")
                # print(f"Arb._unwind_positions: spot sell amount (OVL) -> {pos.amount}")
                # print(f"Arb._unwind_positions: spot sell amount ({self.fmarket.base_currency})"
                #      f" -> {spot_sell_amount}")

                # print(f"Arb._unwind_positions: spot sell fees ({self.fmarket.base_currency})"
                #      f" -> {spot_sell_fees}")

                # print(f"Arb._unwind_positions: spot sell received (USD) -> {spot_sell_received}")
=======
                    spot_sell_amount*self.futures_market.base_fee, position.amount_of_ovl_locked)
                spot_sell_received = (spot_sell_amount - spot_sell_fees)*spot_price
>>>>>>> 062b006c
                # TODO: this is wrong because of the leverage! fix
                self.inventory[self.futures_market.base_currency] -= spot_sell_amount
                self.inventory["USD"] += spot_sell_received
<<<<<<< HEAD
                # print(f"Arb._unwind_positions: inventory -> {self.inventory}")
=======

                if logging.root.level <= DEBUG_LEVEL:
                    logger.debug("Arb._unwind_positions: Selling base curr on spot to unwind arb ...")
                    logger.debug(f"Arb._unwind_positions: spot sell amount (OVL) "
                                 f"-> {position.amount_of_ovl_locked}")
                    logger.debug(f"Arb._unwind_positions: spot sell amount "
                                 f"({self.futures_market.base_currency}) -> {spot_sell_amount}")
                    logger.debug(f"Arb._unwind_positions: spot sell fees "
                                 f"({self.futures_market.base_currency}) -> {spot_sell_fees}")
                    logger.debug(f"Arb._unwind_positions: spot sell received (USD) "
                                 f"-> {spot_sell_received}")
                    logger.debug(f"Arb._unwind_positions: inventory -> {self.inventory}")
>>>>>>> 062b006c
            else:
                spot_buy_amount = position.amount_of_ovl_locked * position.leverage * spot_price_ovlusd
                spot_buy_fees = min(
<<<<<<< HEAD
                    spot_buy_amount*self.fmarket.base_fee, pos.amount)
                spot_buy_received = (spot_buy_amount - spot_buy_fees)/sprice
                # print("Arb._unwind_positions: Buying base curr on spot to lock in arb ...")
                # print(f"Arb._unwind_positions: spot buy amount (OVL) -> {pos.amount}")
                # print(f"Arb._unwind_positions: spot buy amount (USD) -> {spot_buy_amount}")
                # print(f"Arb._unwind_positions: spot buy fees (USD) -> {spot_buy_fees}")
                # print(f"Arb._unwind_positions: spot buy received ({self.fmarket.base_currency})"
                #      f" -> {spot_buy_received}")

                self.inventory["USD"] -= spot_buy_amount
                self.inventory[self.fmarket.base_currency] += spot_buy_received
                # print(f"Arb._unwind_positions: inventory -> {self.inventory}")
=======
                    spot_buy_amount*self.futures_market.base_fee, position.amount_of_ovl_locked)
                spot_buy_received = (spot_buy_amount - spot_buy_fees)/spot_price
                self.inventory["USD"] -= spot_buy_amount
                self.inventory[self.futures_market.base_currency] += spot_buy_received
                if logging.root.level <= DEBUG_LEVEL:
                    logger.debug("Arb._unwind_positions: Buying base curr on spot to lock in arb ...")
                    logger.debug(f"Arb._unwind_positions: spot buy amount (OVL) -> "
                                 f"{position.amount_of_ovl_locked}")
                    logger.debug(f"Arb._unwind_positions: spot buy amount (USD) "
                                 f"-> {spot_buy_amount}")
                    logger.debug(f"Arb._unwind_positions: spot buy fees (USD) -> {spot_buy_fees}")
                    logger.debug(f"Arb._unwind_positions: spot buy received "
                                 f"({self.futures_market.base_currency}) -> {spot_buy_received}")
                    logger.debug(f"Arb._unwind_positions: inventory -> {self.inventory}")
>>>>>>> 062b006c

        self.positions = {}

    def _unwind_next_position(self):
        # Get the next position from inventory to unwind for this timestep
        if len(self.positions.keys()) == 0:
            self.unwinding = False
            return
<<<<<<< HEAD
        # print('Arb._unwind_next_position: positions (prior)', self.positions)
        # print('Arb._unwind_next_position: locked (prior)', self.locked)
        pid = list(self.positions.keys())[0]
        pos = self.positions[pid]
        _, ds = self.fmarket.unwind(pos.amount, pid)
        self.locked -= pos.amount
        self.last_trade_idx = self.model.schedule.steps
        del self.positions[pid]
        # print('Arb._unwind_next_position: positions (updated)', self.positions)
        # print('Arb._unwind_next_position: locked (updated)', self.locked)
=======
        if logging.root.level <= DEBUG_LEVEL:
            logger.debug('Arb._unwind_next_position: positions (prior)', self.positions)
            logger.debug('Arb._unwind_next_position: locked (prior)', self.locked)
        position_id = list(self.positions.keys())[0]
        position = self.positions[position_id]
        _, ds = self.futures_market.unwind(position.amount_of_ovl_locked, position_id)
        self.locked -= position.amount_of_ovl_locked
        self.last_trade_time_step = self.model.schedule.steps
        del self.positions[position_id]
        if logging.root.level <= DEBUG_LEVEL:
            logger.debug('Arb._unwind_next_position: positions (updated)', self.positions)
            logger.debug('Arb._unwind_next_position: locked (updated)', self.locked)
>>>>>>> 062b006c

    def trade(self):
        # If market futures price > spot then short, otherwise long
        # Calc the slippage first to see if worth it
        # TODO: Check for an arb opportunity. If exists, trade it ... bet Y% of current wealth on the arb ...
        # Get ready to arb current spreads
        current_time_step = self.model.schedule.steps
        spot_price = self.model.ticker_to_time_series_of_prices_map[self.futures_market.unique_id][current_time_step]
        sprice_ovlusd = self.model.ticker_to_time_series_of_prices_map["OVL-USD"][current_time_step]
        fprice = self.futures_market.price

        # TODO: Check arbs are making money on the spot .... Implement spot USD basis

        # TODO: Either wait for funding to unwind OR unwind once
        # reach wealth deploy_max and funding looks to be dried up?

        # Simple for now: tries to enter a pos_max amount of position if it wouldn't
        # breach the deploy_max threshold
        # TODO: make smarter, including thoughts on capturing funding (TWAP'ing it as well) => need to factor in slippage on spot (and have a spot market ...)
        # TODO: ALSO, when should arbitrageur exit their positions? For now, assume at funding they do (again, dumb) => Get dwasse comments here to make smarter
        # TODO: Add in slippage bounds for an order
        # TODO: Have arb bot determine position size dynamically needed to get price close to spot value (scale down size ...)
        # TODO: Have arb bot unwind all prior positions once deploys certain amount (or out of wealth)
        amount = self.pos_max*self.wealth
<<<<<<< HEAD
        # print(f"Arb.trade: Arb bot {self.unique_id} has {self.wealth-self.locked} OVL left to deploy")
        if self.locked + amount < self.deploy_max*self.wealth:
            if sprice > fprice:
                # print(f"Arb.trade: Checking if long position on {self.fmarket.unique_id} "
                #      f"is profitable after slippage ....")

                fees = self.fmarket.fees(amount, build=True, long=True, leverage=self.leverage_max)
                slippage = self.fmarket.slippage(amount-fees,
                                                 build=True,
                                                 long=True,
                                                 leverage=self.leverage_max)

                # print(f"Arb.trade: fees -> {fees}")
                # print(f"Arb.trade: slippage -> {slippage}")
                # print(f"Arb.trade: arb profit opp % -> "
                #      f"{sprice/(fprice * (1+slippage)) - 1.0}")

                if self.slippage_max > abs(slippage) and sprice > fprice * (1+slippage) \
                    and sprice/(fprice * (1+slippage)) - 1.0 > 0.005: # TODO: arb_min on the RHS here instead of hard coded 0.005 = 0.5%
                    # enter the trade to arb
                    pos = self.fmarket.build(amount, long=True, leverage=self.leverage_max, trader=self)
                    # print("Arb.trade: Entered long arb trade w pos params ...")
                    # print(f"Arb.trade: pos.amount -> {pos.amount}")
                    # print(f"Arb.trade: pos.long -> {pos.long}")
                    # print(f"Arb.trade: pos.leverage -> {pos.leverage}")
                    # print(f"Arb.trade: pos.lock_price -> {pos.lock_price}")
                    self.positions[pos.id] = pos
                    self.inventory["OVL"] -= pos.amount + fees
                    self.locked += pos.amount
=======
        if logging.root.level <= DEBUG_LEVEL:
            logger.debug(f"Arb.trade: Arb bot {self.unique_id} has {self.wealth-self.locked} OVL left to deploy")
        if self.locked + amount < self.deploy_max*self.wealth:
            if spot_price > fprice:
                if logging.root.level <= DEBUG_LEVEL:
                    logger.debug(f"Arb.trade: Checking if long position on "
                                 f"{self.futures_market.unique_id} is profitable after slippage ....")

                fees = self.futures_market.fees(amount, build=True, long=True, leverage=self.leverage_max)
                slippage = self.futures_market.slippage(amount - fees,
                                                        build=True,
                                                        long=True,
                                                        leverage=self.leverage_max)

                if logging.root.level <= DEBUG_LEVEL:
                    logger.debug(f"Arb.trade: fees -> {fees}")
                    logger.debug(f"Arb.trade: slippage -> {slippage}")
                    logger.debug(f"Arb.trade: arb profit opp % -> "
                                 f"{spot_price/(fprice * (1+slippage)) - 1.0 - 2*self.futures_market.base_fee}")

                if self.slippage_max > abs(slippage) and spot_price > fprice * (1+slippage) \
                    and spot_price/(fprice * (1+slippage)) - 1.0 - 2*self.futures_market.base_fee > 0.0025: # TODO: arb_min on the RHS here instead of hard coded 0.0025 = 0.25%
                    # enter the trade to arb
                    position = self.futures_market.build(amount, long=True, leverage=self.leverage_max)
                    if logging.root.level <= DEBUG_LEVEL:
                        logger.debug("Arb.trade: Entered long arb trade w position params ...")
                        logger.debug(f"Arb.trade: position amount -> {position.amount_of_ovl_locked}")
                        logger.debug(f"Arb.trade: position long -> {position.long}")
                        logger.debug(f"Arb.trade: position leverage -> {position.leverage}")
                        logger.debug(f"Arb.trade: position lock_price -> {position.lock_price}")
                    self.positions[position.id] = position
                    self.inventory["OVL"] -= position.amount_of_ovl_locked + fees
                    self.locked += position.amount_of_ovl_locked
>>>>>>> 062b006c
                    self.wealth -= fees
                    self.last_trade_time_step = current_time_step

                    # Counter the futures trade on spot with sell to lock in the arb
                    # TODO: Check never goes negative and eventually implement with a spot CFMM
                    # TODO: send fees to spot market CFMM ... (amount - fees)
                    spot_sell_amount = position.amount_of_ovl_locked * position.leverage * sprice_ovlusd / spot_price
                    # assume same as futures fees
                    spot_sell_fees = min(
                        spot_sell_amount*self.futures_market.base_fee, position.amount_of_ovl_locked)
                    spot_sell_received = (
<<<<<<< HEAD
                        spot_sell_amount - spot_sell_fees)*sprice
                    # print("Arb.trade: Selling base curr on spot to lock in arb ...")
                    # print(f"Arb.trade: spot sell amount (OVL) -> {pos.amount}")
                    # print(f"Arb.trade: spot sell amount ({self.fmarket.base_currency})"
                    #      f" -> {spot_sell_amount}")
                    # print(f"Arb.trade: spot sell fees ({self.fmarket.base_currency})"
                    #      f" -> {spot_sell_fees}")
                    # print(f"Arb.trade: spot sell received (USD)"
                    #      f" -> {spot_sell_received}")
                    self.inventory[self.fmarket.base_currency] -= spot_sell_amount
                    self.inventory["USD"] += spot_sell_received
                    # print(f"Arb.trade: inventory -> {self.inventory}")
=======
                        spot_sell_amount - spot_sell_fees)*spot_price
                    self.inventory[self.futures_market.base_currency] -= spot_sell_amount
                    self.inventory["USD"] += spot_sell_received
                    if logging.root.level <= DEBUG_LEVEL:
                        logger.debug("Arb.trade: Selling base curr on spot to lock in arb ...")
                        logger.debug(f"Arb.trade: spot sell amount (OVL) -> {position.amount_of_ovl_locked}")
                        logger.debug(f"Arb.trade: spot sell amount ({self.futures_market.base_currency})"
                              f" -> {spot_sell_amount}")
                        logger.debug(f"Arb.trade: spot sell fees ({self.futures_market.base_currency})"
                              f" -> {spot_sell_fees}")
                        logger.debug(f"Arb.trade: spot sell received (USD)"
                              f" -> {spot_sell_received}")
                        logger.debug(f"Arb.trade: inventory -> {self.inventory}")
>>>>>>> 062b006c

                    # Calculate amount profit locked in in OVL and USD terms ... (This is rough for now since not accounting for OVL exposure and actual PnL forms ... and assuming spot/futures converge with funding doing it)
                    # PnL (OVL) = - position.amount * (sprice_ovlusd/sprice_ovlusd_t) * (price_t - s_price)/s_price + position.amount * (price_t - lock_price)/lock_price
                    #           = position.amount * [ - (sprice_ovlusd/sprice_ovlusd_t) * (price_t/s_price - 1 ) + (price_t/lock_price - 1) ]
                    #           ~ position.amount * [ - price_t/s_price + price_t/lock_price ] (if sprice_ovlusd/sprice_ovlusd_t ~ 1 over trade entry/exit time period)
                    #           = position.amount * price_t * [ 1/lock_price - 1/s_price ]
                    # But s_price > lock_price, so PnL (approx) > 0
                    locked_in_approx = position.amount_of_ovl_locked * position.leverage * \
                                       (spot_price/position.lock_price - 1.0)
                    # TODO: incorporate fee structure!
<<<<<<< HEAD
                    # print(f"Arb.trade: arb profit locked in (OVL) = {locked_in_approx}")
                    # print(f"Arb.trade: arb profit locked in (USD) = {locked_in_approx*sprice_ovlusd}")

            elif sprice < fprice:
                # print(f"Arb.trade: Checking if short position on {self.fmarket.unique_id} "
                #      f"is profitable after slippage ....")
=======
                    if logging.root.level <= DEBUG_LEVEL:
                        logger.debug(f"Arb.trade: arb profit locked in (OVL) = {locked_in_approx}")
                        logger.debug(f"Arb.trade: arb profit locked in (USD) = {locked_in_approx*sprice_ovlusd}")

            elif spot_price < fprice:
                if logging.root.level <= DEBUG_LEVEL:
                    logger.debug(f"Arb.trade: Checking if short position on {self.futures_market.unique_id} "
                                 f"is profitable after slippage ....")
>>>>>>> 062b006c

                fees = self.futures_market.fees(
                    amount, build=True, long=False, leverage=self.leverage_max)
                # should be negative ...
                slippage = self.futures_market.slippage(
                    amount-fees, build=True, long=False, leverage=self.leverage_max)
<<<<<<< HEAD
                # print(f"Arb.trade: fees -> {fees}")
                # print(f"Arb.trade: slippage -> {slippage}")
                # print(f"Arb.trade: arb profit opp % -> "
                #      f"{1.0 - sprice/(fprice * (1+slippage))}")
                if self.slippage_max > abs(slippage) and sprice < fprice * (1+slippage) \
                    and 1.0 - sprice/(fprice * (1+slippage)) > 0.005: # TODO: arb_min on the RHS here instead of hard coded 0.005 = 0.5%
                    # enter the trade to arb
                    pos = self.fmarket.build(amount, long=False, leverage=self.leverage_max, trader=self)
                    # print("Arb.trade: Entered short arb trade w pos params ...")
                    # print(f"Arb.trade: pos.amount -> {pos.amount}")
                    # print(f"Arb.trade: pos.long -> {pos.long}")
                    # print(f"Arb.trade: pos.leverage -> {pos.leverage}")
                    # print(f"Arb.trade: pos.lock_price -> {pos.lock_price}")
                    self.positions[pos.id] = pos
                    self.inventory["OVL"] -= pos.amount + fees
                    self.locked += pos.amount
=======
                if logging.root.level <= DEBUG_LEVEL:
                    logger.debug(f"Arb.trade: fees -> {fees}")
                    logger.debug(f"Arb.trade: slippage -> {slippage}")
                    logger.debug(f"Arb.trade: arb profit opp % -> "
                      f"{1.0 - spot_price/(fprice * (1+slippage)) - 2*self.futures_market.base_fee}")
                if self.slippage_max > abs(slippage) and spot_price < fprice * (1+slippage) \
                    and 1.0 - spot_price/(fprice * (1+slippage)) - 2*self.futures_market.base_fee > 0.0025: # TODO: arb_min on the RHS here instead of hard coded 0.0025 = 0.25%
                    # enter the trade to arb
                    position = self.futures_market.build(
                        amount, long=False, leverage=self.leverage_max)
                    if logging.root.level <= DEBUG_LEVEL:
                        logger.debug("Arb.trade: Entered short arb trade w position params ...")
                        logger.debug(f"Arb.trade: position.amount -> {position.amount_of_ovl_locked}")
                        logger.debug(f"Arb.trade: position.long -> {position.long}")
                        logger.debug(f"Arb.trade: position.leverage -> {position.leverage}")
                        logger.debug(f"Arb.trade: position.lock_price -> {position.lock_price}")
                    self.positions[position.id] = position
                    self.inventory["OVL"] -= position.amount_of_ovl_locked + fees
                    self.locked += position.amount_of_ovl_locked
>>>>>>> 062b006c
                    self.wealth -= fees
                    self.last_trade_time_step = current_time_step

                    # Counter the futures trade on spot with buy to lock in the arb
                    # TODO: Check never goes negative and eventually implement with a spot CFMM
                    # TODO: send fees to spot market CFMM ...
                    # TODO: FIX THIS FOR LEVERAGE SINCE OWING DEBT ON SPOT (and not accounting for it properly) -> Fine with counter unwind ultimately in long run
                    spot_buy_amount = position.amount_of_ovl_locked * position.leverage * sprice_ovlusd
                    spot_buy_fees = min(
                        spot_buy_amount*self.futures_market.base_fee, position.amount_of_ovl_locked)
                    spot_buy_received = (
<<<<<<< HEAD
                        spot_buy_amount - spot_buy_fees)/sprice
                    # print("Arb.trade: Buying base curr on spot to lock in arb ...")
                    # print(f"Arb.trade: spot buy amount (OVL) -> {pos.amount}")
                    # print(f"Arb.trade: spot buy amount (USD) -> {spot_buy_amount}")
                    # print(f"Arb.trade: spot buy fees (USD) -> {spot_buy_fees}")
                    # print(f"Arb.trade: spot buy received ({self.fmarket.base_currency})"
                    #      f" -> {spot_buy_received}")
                    self.inventory["USD"] -= spot_buy_amount
                    self.inventory[self.fmarket.base_currency] += spot_buy_received
                    # print(f"Arb.trade: inventory -> {self.inventory}")
=======
                        spot_buy_amount - spot_buy_fees)/spot_price
                    self.inventory["USD"] -= spot_buy_amount
                    self.inventory[self.futures_market.base_currency] += spot_buy_received
                    if logging.root.level <= DEBUG_LEVEL:
                        logger.debug("Arb.trade: Buying base curr on spot to lock in arb ...")
                        logger.debug(f"Arb.trade: spot buy amount (OVL) -> {position.amount_of_ovl_locked}")
                        logger.debug(f"Arb.trade: spot buy amount (USD) -> {spot_buy_amount}")
                        logger.debug(f"Arb.trade: spot buy fees (USD) -> {spot_buy_fees}")
                        logger.debug(f"Arb.trade: spot buy received ({self.futures_market.base_currency})"
                              f" -> {spot_buy_received}")
                        logger.debug(f"Arb.trade: inventory -> {self.inventory}")
>>>>>>> 062b006c

                    # Calculate amount profit locked in in OVL and USD terms ... (This is rough for now since not accounting for OVL exposure and actual PnL forms ... and assuming spot/futures converge with funding doing it)
                    # PnL (OVL) = position.amount * (sprice_ovlusd/sprice_ovlusd_t) * (price_t - s_price)/s_price - position.amount * (price_t - lock_price)/lock_price
                    #           = position.amount * [ (sprice_ovlusd/sprice_ovlusd_t) * (price_t/s_price - 1 ) - (price_t/lock_price - 1) ]
                    #           ~ position.amount * [ price_t/s_price - price_t/lock_price ] (if sprice_ovlusd/sprice_ovlusd_t ~ 1 over trade entry/exit time period)
                    #           = position.amount * price_t * [ 1/s_price - 1/lock_price ]
                    # But s_price < lock_price, so PnL (approx) > 0
                    locked_in_approx = position.amount_of_ovl_locked * position.leverage * \
                                       (1.0 - spot_price/position.lock_price)
                    # TODO: incorporate fee structure!
<<<<<<< HEAD
                    # print(f"Arb.trade: arb profit locked in (OVL) = {locked_in_approx}")
                    # print(f"Arb.trade: arb profit locked in (USD) = {locked_in_approx*sprice_ovlusd}")
=======
                    if logging.root.level <= DEBUG_LEVEL:
                        logger.debug(f"Arb.trade: arb profit locked in (OVL) = {locked_in_approx}")
                        logger.debug(f"Arb.trade: arb profit locked in (USD) = {locked_in_approx*sprice_ovlusd}")
>>>>>>> 062b006c
        else:
            # TODO: remove but try this here => dumb logic but want to see
            # what happens to currency supply if end up unwinding before each new trade (so only 1 position per arb)
            self._unwind_positions()

    def step(self):
        """
        Modify this method to change what an individual agent will do during each step.
        Can include logic based on neighbors states.
        """
        current_time_step = self.model.schedule.steps
        # Allow only one trader to trade on a market per block.
        # Add in a trade delay to simulate cooldown due to gas.
        if (self.futures_market.last_trade_time_step != current_time_step) and \
           (self.last_trade_time_step == 0 or (current_time_step - self.last_trade_time_step) > self.trade_delay):
            self.trade()


class MonetaryTrader(MonetaryAgent):
    def trade(self):
        pass


class MonetaryHolder(MonetaryAgent):
    def trade(self):
        pass


<<<<<<< HEAD
# Only attempts for opportunities above a certain edge threshold, and linearly scales into position according to the amount of edge available.
# Unwinds position according to edge adjusted for current funding rate * funding_multiplier (ideally, this would be predicted funding rate).
class MonetarySniper(MonetaryAgent):
=======
class MonetaryKeeper(MonetaryAgent):
    def distribute_funding(self):
        # Figure out funding payments on each agent's positions
        self.futures_market.fund()
>>>>>>> 062b006c

    def _get_unwind_amount(self, funding_rate, current_size, long):
        # Assume negative funding favors longs
        if long and funding_rate > self.min_funding_unwind:
            effective_rate = min(funding_rate, self.max_funding_unwind)
            return current_size * funding_rate / effective_rate
        if -funding_rate > self.min_funding_unwind:
            effective_rate = min(-funding_rate, self.max_funding_unwind)
            return current_size * (-funding_rate) / effective_rate
        return 0.0

    def _unwind_positions(self):
        # TODO: rebalance inventory on unwind!
        idx = self.model.schedule.steps
        sprice = self.model.sims[self.fmarket.unique_id][idx]
        sprice_ovlusd = self.model.sims["OVL-USD"][idx]
        unwound_pids = []
        for pid, pos in self.positions.items():
            unwind_amount = self._get_unwind_amount(self.fmarket.funding(), pos.amount, pos.long)
            unwind_amount = min(pos.amount, unwind_amount)
            # print(
            #    f"Arb._unwind_positions: Unwinding position {pid} on {self.fmarket.unique_id}; unwind amount {unwind_amount}")
            if unwind_amount == 0.0:
                continue

            fees = self.fmarket.fees(unwind_amount, build=False, long=(
                not pos.long), leverage=pos.leverage)
            pos, ds = self.fmarket.unwind(unwind_amount, pid)
            if pos == None:
                unwound_pids.append(pid)
                continue
            self.inventory["OVL"] += unwind_amount + ds - fees
            self.locked -= unwind_amount
            self.wealth += ds - fees
            self.last_trade_idx = self.model.schedule.steps

            # Counter the futures trade on spot to unwind the arb
            # TODO: Have the spot market counter trades wrapped in SMarket class properly (clean this up)
            if pos.long is not True:
                spot_sell_amount = unwind_amount*pos.leverage*sprice_ovlusd/sprice
                spot_sell_fees = min(
                    spot_sell_amount*self.fmarket.base_fee, unwind_amount)
                spot_sell_received = (spot_sell_amount - spot_sell_fees)*sprice
                # print("Arb._unwind_positions: Selling base curr on spot to unwind arb ...")
                # print(f"Arb._unwind_positions: spot sell amount (OVL) -> {unwind_amount}")
                # print(f"Arb._unwind_positions: spot sell amount ({self.fmarket.base_currency})"
                #      f" -> {spot_sell_amount}")

                # print(f"Arb._unwind_positions: spot sell fees ({self.fmarket.base_currency})"
                #      f" -> {spot_sell_fees}")

                # print(f"Arb._unwind_positions: spot sell received (USD) -> {spot_sell_received}")
                # TODO: this is wrong because of the leverage! fix
                self.inventory[self.fmarket.base_currency] -= spot_sell_amount
                self.inventory["USD"] += spot_sell_received
                # print(f"Arb._unwind_positions: inventory -> {self.inventory}")
            else:
                spot_buy_amount = unwind_amount*pos.leverage*sprice_ovlusd
                spot_buy_fees = min(
                    spot_buy_amount*self.fmarket.base_fee, unwind_amount)
                spot_buy_received = (spot_buy_amount - spot_buy_fees)/sprice
                # print("Arb._unwind_positions: Buying base curr on spot to lock in arb ...")
                # print(f"Arb._unwind_positions: spot buy amount (OVL) -> {unwind_amount}")
                # print(f"Arb._unwind_positions: spot buy amount (USD) -> {spot_buy_amount}")
                # print(f"Arb._unwind_positions: spot buy fees (USD) -> {spot_buy_fees}")
                # print(f"Arb._unwind_positions: spot buy received ({self.fmarket.base_currency})"
                #      f" -> {spot_buy_received}")

                self.inventory["USD"] -= spot_buy_amount
                self.inventory[self.fmarket.base_currency] += spot_buy_received
                # print(f"Arb._unwind_positions: inventory -> {self.inventory}")

            if pos.amount == unwind_amount:
                unwound_pids.append(pid)

        for pid in unwound_pids:
            self.positions.pop(pid)

    def _get_filled_price(self, price, amount, long):
        fees = self.fmarket.fees(amount, build=True, long=True, leverage=self.leverage_max)
        slippage = self.fmarket.slippage(amount-fees,
                                            build=True,
                                            long=True,
                                            leverage=self.leverage_max)

        fee_perc = fees/amount
        if long:
            return price * (1 + slippage + fee_perc)
        return price * (1 - slippage - fee_perc)

    def _get_size(self, sprice, fprice, max_size, long):
        # Assume min size is zero
        sizes = np.arange(self.size_increment*self.wealth, max_size, self.size_increment*self.wealth)
        edge_map = {}
        for size in sizes:
            filled_price = self._get_filled_price(fprice, size, long)
            if long:
                edge_map[self._get_effective_edge(sprice - filled_price, self.fmarket.funding(), long)] = size
            else:
                edge_map[self._get_effective_edge(filled_price - sprice, self.fmarket.funding(), long)] = size
        if len(edge_map.keys()) == 0:
            return 0.0
        best_size = edge_map[max(edge_map.keys())]
        return best_size

    def _get_effective_edge(self, raw_edge, funding_rate, long):
        # Assume negative funding favors longs
        funding_edge = raw_edge
        if long:
            funding_edge -= funding_rate * self.funding_multiplier
            return min(funding_edge, self.max_edge)
        funding_edge += funding_rate * self.funding_multiplier
        return min(funding_edge, self.max_edge)

    def trade(self):
        # If market futures price > spot then short, otherwise long
        # Calc the slippage first to see if worth it
        # TODO: Check for an arb opportunity. If exists, trade it ... bet Y% of current wealth on the arb ...
        # Get ready to arb current spreads
        idx = self.model.schedule.steps
        sprice = self.model.sims[self.fmarket.unique_id][idx]
        sprice_ovlusd = self.model.sims["OVL-USD"][idx]
        fprice = self.fmarket.price

        # TODO: Check arbs are making money on the spot .... Implement spot USD basis

        # TODO: Either wait for funding to unwind OR unwind once
        # reach wealth deploy_max and funding looks to be dried up?

        # Simple for now: tries to enter a pos_max amount of position if it wouldn't
        # breach the deploy_max threshold
        # TODO: make smarter, including thoughts on capturing funding (TWAP'ing it as well) => need to factor in slippage on spot (and have a spot market ...)
        # TODO: ALSO, when should arbitrageur exit their positions? For now, assume at funding they do (again, dumb) => Get dwasse comments here to make smarter
        # TODO: Add in slippage bounds for an order
        # TODO: Have arb bot determine position size dynamically needed to get price close to spot value (scale down size ...)
        # TODO: Have arb bot unwind all prior positions once deploys certain amount (or out of wealth)
        # print(f"Arb.trade: Arb bot {self.unique_id} has {self.wealth-self.locked} OVL left to deploy")
        available_size = self.wealth - self.locked
        if available_size > 0:
            if sprice > fprice:
                # print(f"Arb.trade: Checking if long position on {self.fmarket.unique_id} "
                #      f"is profitable after slippage ....")
                amount = self._get_size(sprice, fprice, available_size, True)
                # NOTE: this is hacky
                if amount == 0.0:
                    return self._unwind_positions()

                fees = self.fmarket.fees(amount, build=True, long=True, leverage=self.leverage_max)
                slippage = self.fmarket.slippage(amount-fees,
                                                 build=True,
                                                 long=True,
                                                 leverage=self.leverage_max)
                # This has a good amount of duplicate work; already have fees, slippage, edge calculated
                fill_price = self._get_filled_price(fprice, amount, True) # TODO: size of trade here
                edge = sprice - fill_price
                effective_edge = self._get_effective_edge(edge, self.fmarket.funding(), True) # TODO: current funding rate estimate goes here
                if effective_edge > self.min_edge:
                    deploy_fraction = effective_edge / self.max_edge
                    amount = deploy_fraction * available_size
                    # print(f"Arb.trade: fees: {fees}; slippage: {slippage}; deploy fraction: {deploy_fraction}; amount: {amount}; fill price {fill_price}; edge {edge}; edge surplus {edge - self.min_edge}")
                    # enter the trade to arb
                    pos = self.fmarket.build(amount, long=True, leverage=self.leverage_max, trader=self)
                    # print("Arb.trade: Entered long arb trade w pos params ...")
                    # print(f"Arb.trade: pos.amount -> {pos.amount}")
                    # print(f"Arb.trade: pos.long -> {pos.long}")
                    # print(f"Arb.trade: pos.leverage -> {pos.leverage}")
                    # print(f"Arb.trade: pos.lock_price -> {pos.lock_price}")
                    self.positions[pos.id] = pos
                    self.inventory["OVL"] -= pos.amount + fees
                    self.locked += pos.amount
                    self.wealth -= fees
                    self.last_trade_idx = idx
                    # Counter the futures trade on spot with sell to lock in the arb
                    # TODO: Check never goes negative and eventually implement with a spot CFMM
                    # TODO: send fees to spot market CFMM ... (amount - fees)
                    spot_sell_amount = pos.amount*pos.leverage*sprice_ovlusd/sprice
                    # assume same as futures fees
                    spot_sell_fees = min(
                        spot_sell_amount*self.fmarket.base_fee, pos.amount)
                    spot_sell_received = (
                        spot_sell_amount - spot_sell_fees)*sprice
                    # print("Arb.trade: Selling base curr on spot to lock in arb ...")
                    # print(f"Arb.trade: spot sell amount (OVL) -> {pos.amount}")
                    # print(f"Arb.trade: spot sell amount ({self.fmarket.base_currency})"
                    #    f" -> {spot_sell_amount}")
                    # print(f"Arb.trade: spot sell fees ({self.fmarket.base_currency})"
                    #    f" -> {spot_sell_fees}")
                    # print(f"Arb.trade: spot sell received (USD)"
                    #    f" -> {spot_sell_received}")
                    self.inventory[self.fmarket.base_currency] -= spot_sell_amount
                    self.inventory["USD"] += spot_sell_received
                    # print(f"Arb.trade: inventory -> {self.inventory}")
                    # Calculate amount profit locked in in OVL and USD terms ... (This is rough for now since not accounting for OVL exposure and actual PnL forms ... and assuming spot/futures converge with funding doing it)
                    # PnL (OVL) = - pos.amount * (sprice_ovlusd/sprice_ovlusd_t) * (price_t - s_price)/s_price + pos.amount * (price_t - lock_price)/lock_price
                    #           = pos.amount * [ - (sprice_ovlusd/sprice_ovlusd_t) * (price_t/s_price - 1 ) + (price_t/lock_price - 1) ]
                    #           ~ pos.amount * [ - price_t/s_price + price_t/lock_price ] (if sprice_ovlusd/sprice_ovlusd_t ~ 1 over trade entry/exit time period)
                    #           = pos.amount * price_t * [ 1/lock_price - 1/s_price ]
                    # But s_price > lock_price, so PnL (approx) > 0
                    locked_in_approx = pos.amount * pos.leverage * \
                        (sprice/pos.lock_price - 1.0)
                    # TODO: incorporate fee structure!
                    # print(f"Arb.trade: arb profit locked in (OVL) = {locked_in_approx}")
                    # print(f"Arb.trade: arb profit locked in (USD) = {locked_in_approx*sprice_ovlusd}")
            elif sprice < fprice:
                # print(f"Arb.trade: Checking if short position on {self.fmarket.unique_id} "
                #      f"is profitable after slippage ....")
                amount = self._get_size(sprice, fprice, available_size, False)
                # NOTE: this is hacky
                if amount == 0.0:
                    return self._unwind_positions()

                fees = self.fmarket.fees(
                    amount, build=True, long=False, leverage=self.leverage_max)
                # should be negative ...
                slippage = self.fmarket.slippage(
                    amount-fees, build=True, long=False, leverage=self.leverage_max)
                # This has a good amount of duplicate work; already have fees, slippage, edge calculated
                fill_price = self._get_filled_price(fprice, amount, False)
                edge = fill_price - sprice
                effective_edge = self._get_effective_edge(edge, self.fmarket.funding(), False)
                if effective_edge > self.min_edge:
                    deploy_fraction = effective_edge / self.max_edge
                    amount = deploy_fraction * available_size
                    # print(f"Arb.trade: fees: {fees}; slippage: {slippage}; deploy fraction: {deploy_fraction}; amount: {amount}; fill price {fill_price}; edge {edge}; edge surplus {edge - self.min_edge}")
                    # enter the trade to arb
                    pos = self.fmarket.build(amount, long=False, leverage=self.leverage_max, trader=self)
                    # print("Arb.trade: Entered short arb trade w pos params ...")
                    # print(f"Arb.trade: pos.amount -> {pos.amount}")
                    # print(f"Arb.trade: pos.long -> {pos.long}")
                    # print(f"Arb.trade: pos.leverage -> {pos.leverage}")
                    # print(f"Arb.trade: pos.lock_price -> {pos.lock_price}")
                    self.positions[pos.id] = pos
                    self.inventory["OVL"] -= pos.amount + fees
                    self.locked += pos.amount
                    self.wealth -= fees
                    self.last_trade_idx = idx

                    # Counter the futures trade on spot with buy to lock in the arb
                    # TODO: Check never goes negative and eventually implement with a spot CFMM
                    # TODO: send fees to spot market CFMM ...
                    # TODO: FIX THIS FOR LEVERAGE SINCE OWING DEBT ON SPOT (and not accounting for it properly) -> Fine with counter unwind ultimately in long run
                    spot_buy_amount = pos.amount*pos.leverage*sprice_ovlusd
                    spot_buy_fees = min(
                        spot_buy_amount*self.fmarket.base_fee, pos.amount)
                    spot_buy_received = (
                        spot_buy_amount - spot_buy_fees)/sprice
                    # print("Arb.trade: Buying base curr on spot to lock in arb ...")
                    # print(f"Arb.trade: spot buy amount (OVL) -> {pos.amount}")
                    # print(f"Arb.trade: spot buy amount (USD) -> {spot_buy_amount}")
                    # print(f"Arb.trade: spot buy fees (USD) -> {spot_buy_fees}")
                    # print(f"Arb.trade: spot buy received ({self.fmarket.base_currency})"
                    #      f" -> {spot_buy_received}")
                    self.inventory["USD"] -= spot_buy_amount
                    self.inventory[self.fmarket.base_currency] += spot_buy_received
                    # print(f"Arb.trade: inventory -> {self.inventory}")

                    # Calculate amount profit locked in in OVL and USD terms ... (This is rough for now since not accounting for OVL exposure and actual PnL forms ... and assuming spot/futures converge with funding doing it)
                    # PnL (OVL) = pos.amount * (sprice_ovlusd/sprice_ovlusd_t) * (price_t - s_price)/s_price - pos.amount * (price_t - lock_price)/lock_price
                    #           = pos.amount * [ (sprice_ovlusd/sprice_ovlusd_t) * (price_t/s_price - 1 ) - (price_t/lock_price - 1) ]
                    #           ~ pos.amount * [ price_t/s_price - price_t/lock_price ] (if sprice_ovlusd/sprice_ovlusd_t ~ 1 over trade entry/exit time period)
                    #           = pos.amount * price_t * [ 1/s_price - 1/lock_price ]
                    # But s_price < lock_price, so PnL (approx) > 0
                    locked_in_approx = pos.amount * pos.leverage * \
                        (1.0 - sprice/pos.lock_price)
                    # TODO: incorporate fee structure!
                    # print(f"Arb.trade: arb profit locked in (OVL) = {locked_in_approx}")
                    # print(f"Arb.trade: arb profit locked in (USD) = {locked_in_approx*sprice_ovlusd}")
        else:
            # TODO: remove but try this here => dumb logic but want to see
            # what happens to currency supply if end up unwinding before each new trade (so only 1 pos per arb)
            self._unwind_positions()

    def step(self):
        """
        Modify this method to change what an individual agent will do during each step.
        Can include logic based on neighbors states.
        """
        idx = self.model.schedule.steps
        # Allow only one trader to trade on a market per block.
        # Add in a trade delay to simulate cooldown due to gas.
        if (self.fmarket.last_trade_idx != idx) and \
           (self.last_trade_idx == 0 or (idx - self.last_trade_idx) > self.trade_delay):
            self.trade()<|MERGE_RESOLUTION|>--- conflicted
+++ resolved
@@ -54,7 +54,6 @@
 
         # this is the number of steps the agent cannot trade for since the last trade
         self.trade_delay = trade_delay
-<<<<<<< HEAD
         self.size_increment = size_increment
         self.min_edge = min_edge
         self.max_edge = max_edge
@@ -62,11 +61,6 @@
         self.min_funding_unwind = min_funding_unwind
         self.max_funding_unwind = max_funding_unwind
         self.last_trade_idx = 0
-=======
-
-        # the time step at which this agent last traded
-        self.last_trade_time_step = 0
->>>>>>> 062b006c
         self.positions: tp.Dict = {}  # { pos.id: MonetaryFPosition }
         self.unwinding = False
         # TODO: store wealth in ETH and OVL, have feeds agent can trade on be
@@ -86,11 +80,7 @@
         Modify this method to change what an individual agent will do during each step.
         Can include logic based on neighbors states.
         """
-<<<<<<< HEAD
         # # print(f"Trader agent {self.unique_id} activated")
-=======
-        # logger.debug(f"Trader agent {self.unique_id} activated")
->>>>>>> 062b006c
         if self.wealth > 0 and self.locked / self.wealth < self.deploy_max:
             # Assume only make one trade per step ...
             self.trade()
@@ -176,7 +166,6 @@
     def _unwind_positions(self):
         # For now just assume all positions unwound at once (even tho unrealistic)
         # TODO: rebalance inventory on unwind!
-<<<<<<< HEAD
         idx = self.model.schedule.steps
         sprice = self.model.sims[self.fmarket.unique_id][idx]
         sprice_ovlusd = self.model.sims["OVL-USD"][idx]
@@ -189,20 +178,6 @@
             # print("Unwound: ds ->", ds)
             self.inventory["OVL"] += pos.amount + ds - fees
             self.locked -= pos.amount
-=======
-        current_time_step = self.model.schedule.steps
-        spot_price = self.model.ticker_to_time_series_of_prices_map[self.futures_market.unique_id][current_time_step]
-        spot_price_ovlusd = self.model.ticker_to_time_series_of_prices_map["OVL-USD"][current_time_step]
-        for position_id, position in self.positions.items():
-            if logging.root.level <= DEBUG_LEVEL:
-                logger.debug(f"Arb._unwind_positions: Unwinding position {position_id} on {self.futures_market.unique_id}")
-            fees = self.futures_market.fees(position.amount_of_ovl_locked,
-                                            build=False, long=(not position.long),
-                                            leverage=position.leverage)
-            _, ds = self.futures_market.unwind(position.amount_of_ovl_locked, position_id)
-            self.inventory["OVL"] += position.amount_of_ovl_locked + ds - fees
-            self.locked -= position.amount_of_ovl_locked
->>>>>>> 062b006c
             self.wealth += ds - fees
             self.last_trade_time_step = self.model.schedule.steps
 
@@ -211,7 +186,6 @@
             if position.long is not True:
                 spot_sell_amount = position.amount_of_ovl_locked * position.leverage * spot_price_ovlusd / spot_price
                 spot_sell_fees = min(
-<<<<<<< HEAD
                     spot_sell_amount*self.fmarket.base_fee, pos.amount)
                 spot_sell_received = (spot_sell_amount - spot_sell_fees)*sprice
                 # print("Arb._unwind_positions: Selling base curr on spot to unwind arb ...")
@@ -223,33 +197,13 @@
                 #      f" -> {spot_sell_fees}")
 
                 # print(f"Arb._unwind_positions: spot sell received (USD) -> {spot_sell_received}")
-=======
-                    spot_sell_amount*self.futures_market.base_fee, position.amount_of_ovl_locked)
-                spot_sell_received = (spot_sell_amount - spot_sell_fees)*spot_price
->>>>>>> 062b006c
                 # TODO: this is wrong because of the leverage! fix
                 self.inventory[self.futures_market.base_currency] -= spot_sell_amount
                 self.inventory["USD"] += spot_sell_received
-<<<<<<< HEAD
                 # print(f"Arb._unwind_positions: inventory -> {self.inventory}")
-=======
-
-                if logging.root.level <= DEBUG_LEVEL:
-                    logger.debug("Arb._unwind_positions: Selling base curr on spot to unwind arb ...")
-                    logger.debug(f"Arb._unwind_positions: spot sell amount (OVL) "
-                                 f"-> {position.amount_of_ovl_locked}")
-                    logger.debug(f"Arb._unwind_positions: spot sell amount "
-                                 f"({self.futures_market.base_currency}) -> {spot_sell_amount}")
-                    logger.debug(f"Arb._unwind_positions: spot sell fees "
-                                 f"({self.futures_market.base_currency}) -> {spot_sell_fees}")
-                    logger.debug(f"Arb._unwind_positions: spot sell received (USD) "
-                                 f"-> {spot_sell_received}")
-                    logger.debug(f"Arb._unwind_positions: inventory -> {self.inventory}")
->>>>>>> 062b006c
             else:
                 spot_buy_amount = position.amount_of_ovl_locked * position.leverage * spot_price_ovlusd
                 spot_buy_fees = min(
-<<<<<<< HEAD
                     spot_buy_amount*self.fmarket.base_fee, pos.amount)
                 spot_buy_received = (spot_buy_amount - spot_buy_fees)/sprice
                 # print("Arb._unwind_positions: Buying base curr on spot to lock in arb ...")
@@ -262,22 +216,6 @@
                 self.inventory["USD"] -= spot_buy_amount
                 self.inventory[self.fmarket.base_currency] += spot_buy_received
                 # print(f"Arb._unwind_positions: inventory -> {self.inventory}")
-=======
-                    spot_buy_amount*self.futures_market.base_fee, position.amount_of_ovl_locked)
-                spot_buy_received = (spot_buy_amount - spot_buy_fees)/spot_price
-                self.inventory["USD"] -= spot_buy_amount
-                self.inventory[self.futures_market.base_currency] += spot_buy_received
-                if logging.root.level <= DEBUG_LEVEL:
-                    logger.debug("Arb._unwind_positions: Buying base curr on spot to lock in arb ...")
-                    logger.debug(f"Arb._unwind_positions: spot buy amount (OVL) -> "
-                                 f"{position.amount_of_ovl_locked}")
-                    logger.debug(f"Arb._unwind_positions: spot buy amount (USD) "
-                                 f"-> {spot_buy_amount}")
-                    logger.debug(f"Arb._unwind_positions: spot buy fees (USD) -> {spot_buy_fees}")
-                    logger.debug(f"Arb._unwind_positions: spot buy received "
-                                 f"({self.futures_market.base_currency}) -> {spot_buy_received}")
-                    logger.debug(f"Arb._unwind_positions: inventory -> {self.inventory}")
->>>>>>> 062b006c
 
         self.positions = {}
 
@@ -286,7 +224,6 @@
         if len(self.positions.keys()) == 0:
             self.unwinding = False
             return
-<<<<<<< HEAD
         # print('Arb._unwind_next_position: positions (prior)', self.positions)
         # print('Arb._unwind_next_position: locked (prior)', self.locked)
         pid = list(self.positions.keys())[0]
@@ -297,20 +234,6 @@
         del self.positions[pid]
         # print('Arb._unwind_next_position: positions (updated)', self.positions)
         # print('Arb._unwind_next_position: locked (updated)', self.locked)
-=======
-        if logging.root.level <= DEBUG_LEVEL:
-            logger.debug('Arb._unwind_next_position: positions (prior)', self.positions)
-            logger.debug('Arb._unwind_next_position: locked (prior)', self.locked)
-        position_id = list(self.positions.keys())[0]
-        position = self.positions[position_id]
-        _, ds = self.futures_market.unwind(position.amount_of_ovl_locked, position_id)
-        self.locked -= position.amount_of_ovl_locked
-        self.last_trade_time_step = self.model.schedule.steps
-        del self.positions[position_id]
-        if logging.root.level <= DEBUG_LEVEL:
-            logger.debug('Arb._unwind_next_position: positions (updated)', self.positions)
-            logger.debug('Arb._unwind_next_position: locked (updated)', self.locked)
->>>>>>> 062b006c
 
     def trade(self):
         # If market futures price > spot then short, otherwise long
@@ -335,7 +258,6 @@
         # TODO: Have arb bot determine position size dynamically needed to get price close to spot value (scale down size ...)
         # TODO: Have arb bot unwind all prior positions once deploys certain amount (or out of wealth)
         amount = self.pos_max*self.wealth
-<<<<<<< HEAD
         # print(f"Arb.trade: Arb bot {self.unique_id} has {self.wealth-self.locked} OVL left to deploy")
         if self.locked + amount < self.deploy_max*self.wealth:
             if sprice > fprice:
@@ -365,41 +287,6 @@
                     self.positions[pos.id] = pos
                     self.inventory["OVL"] -= pos.amount + fees
                     self.locked += pos.amount
-=======
-        if logging.root.level <= DEBUG_LEVEL:
-            logger.debug(f"Arb.trade: Arb bot {self.unique_id} has {self.wealth-self.locked} OVL left to deploy")
-        if self.locked + amount < self.deploy_max*self.wealth:
-            if spot_price > fprice:
-                if logging.root.level <= DEBUG_LEVEL:
-                    logger.debug(f"Arb.trade: Checking if long position on "
-                                 f"{self.futures_market.unique_id} is profitable after slippage ....")
-
-                fees = self.futures_market.fees(amount, build=True, long=True, leverage=self.leverage_max)
-                slippage = self.futures_market.slippage(amount - fees,
-                                                        build=True,
-                                                        long=True,
-                                                        leverage=self.leverage_max)
-
-                if logging.root.level <= DEBUG_LEVEL:
-                    logger.debug(f"Arb.trade: fees -> {fees}")
-                    logger.debug(f"Arb.trade: slippage -> {slippage}")
-                    logger.debug(f"Arb.trade: arb profit opp % -> "
-                                 f"{spot_price/(fprice * (1+slippage)) - 1.0 - 2*self.futures_market.base_fee}")
-
-                if self.slippage_max > abs(slippage) and spot_price > fprice * (1+slippage) \
-                    and spot_price/(fprice * (1+slippage)) - 1.0 - 2*self.futures_market.base_fee > 0.0025: # TODO: arb_min on the RHS here instead of hard coded 0.0025 = 0.25%
-                    # enter the trade to arb
-                    position = self.futures_market.build(amount, long=True, leverage=self.leverage_max)
-                    if logging.root.level <= DEBUG_LEVEL:
-                        logger.debug("Arb.trade: Entered long arb trade w position params ...")
-                        logger.debug(f"Arb.trade: position amount -> {position.amount_of_ovl_locked}")
-                        logger.debug(f"Arb.trade: position long -> {position.long}")
-                        logger.debug(f"Arb.trade: position leverage -> {position.leverage}")
-                        logger.debug(f"Arb.trade: position lock_price -> {position.lock_price}")
-                    self.positions[position.id] = position
-                    self.inventory["OVL"] -= position.amount_of_ovl_locked + fees
-                    self.locked += position.amount_of_ovl_locked
->>>>>>> 062b006c
                     self.wealth -= fees
                     self.last_trade_time_step = current_time_step
 
@@ -411,7 +298,6 @@
                     spot_sell_fees = min(
                         spot_sell_amount*self.futures_market.base_fee, position.amount_of_ovl_locked)
                     spot_sell_received = (
-<<<<<<< HEAD
                         spot_sell_amount - spot_sell_fees)*sprice
                     # print("Arb.trade: Selling base curr on spot to lock in arb ...")
                     # print(f"Arb.trade: spot sell amount (OVL) -> {pos.amount}")
@@ -424,21 +310,6 @@
                     self.inventory[self.fmarket.base_currency] -= spot_sell_amount
                     self.inventory["USD"] += spot_sell_received
                     # print(f"Arb.trade: inventory -> {self.inventory}")
-=======
-                        spot_sell_amount - spot_sell_fees)*spot_price
-                    self.inventory[self.futures_market.base_currency] -= spot_sell_amount
-                    self.inventory["USD"] += spot_sell_received
-                    if logging.root.level <= DEBUG_LEVEL:
-                        logger.debug("Arb.trade: Selling base curr on spot to lock in arb ...")
-                        logger.debug(f"Arb.trade: spot sell amount (OVL) -> {position.amount_of_ovl_locked}")
-                        logger.debug(f"Arb.trade: spot sell amount ({self.futures_market.base_currency})"
-                              f" -> {spot_sell_amount}")
-                        logger.debug(f"Arb.trade: spot sell fees ({self.futures_market.base_currency})"
-                              f" -> {spot_sell_fees}")
-                        logger.debug(f"Arb.trade: spot sell received (USD)"
-                              f" -> {spot_sell_received}")
-                        logger.debug(f"Arb.trade: inventory -> {self.inventory}")
->>>>>>> 062b006c
 
                     # Calculate amount profit locked in in OVL and USD terms ... (This is rough for now since not accounting for OVL exposure and actual PnL forms ... and assuming spot/futures converge with funding doing it)
                     # PnL (OVL) = - position.amount * (sprice_ovlusd/sprice_ovlusd_t) * (price_t - s_price)/s_price + position.amount * (price_t - lock_price)/lock_price
@@ -449,30 +320,18 @@
                     locked_in_approx = position.amount_of_ovl_locked * position.leverage * \
                                        (spot_price/position.lock_price - 1.0)
                     # TODO: incorporate fee structure!
-<<<<<<< HEAD
                     # print(f"Arb.trade: arb profit locked in (OVL) = {locked_in_approx}")
                     # print(f"Arb.trade: arb profit locked in (USD) = {locked_in_approx*sprice_ovlusd}")
 
             elif sprice < fprice:
                 # print(f"Arb.trade: Checking if short position on {self.fmarket.unique_id} "
                 #      f"is profitable after slippage ....")
-=======
-                    if logging.root.level <= DEBUG_LEVEL:
-                        logger.debug(f"Arb.trade: arb profit locked in (OVL) = {locked_in_approx}")
-                        logger.debug(f"Arb.trade: arb profit locked in (USD) = {locked_in_approx*sprice_ovlusd}")
-
-            elif spot_price < fprice:
-                if logging.root.level <= DEBUG_LEVEL:
-                    logger.debug(f"Arb.trade: Checking if short position on {self.futures_market.unique_id} "
-                                 f"is profitable after slippage ....")
->>>>>>> 062b006c
 
                 fees = self.futures_market.fees(
                     amount, build=True, long=False, leverage=self.leverage_max)
                 # should be negative ...
                 slippage = self.futures_market.slippage(
                     amount-fees, build=True, long=False, leverage=self.leverage_max)
-<<<<<<< HEAD
                 # print(f"Arb.trade: fees -> {fees}")
                 # print(f"Arb.trade: slippage -> {slippage}")
                 # print(f"Arb.trade: arb profit opp % -> "
@@ -489,27 +348,6 @@
                     self.positions[pos.id] = pos
                     self.inventory["OVL"] -= pos.amount + fees
                     self.locked += pos.amount
-=======
-                if logging.root.level <= DEBUG_LEVEL:
-                    logger.debug(f"Arb.trade: fees -> {fees}")
-                    logger.debug(f"Arb.trade: slippage -> {slippage}")
-                    logger.debug(f"Arb.trade: arb profit opp % -> "
-                      f"{1.0 - spot_price/(fprice * (1+slippage)) - 2*self.futures_market.base_fee}")
-                if self.slippage_max > abs(slippage) and spot_price < fprice * (1+slippage) \
-                    and 1.0 - spot_price/(fprice * (1+slippage)) - 2*self.futures_market.base_fee > 0.0025: # TODO: arb_min on the RHS here instead of hard coded 0.0025 = 0.25%
-                    # enter the trade to arb
-                    position = self.futures_market.build(
-                        amount, long=False, leverage=self.leverage_max)
-                    if logging.root.level <= DEBUG_LEVEL:
-                        logger.debug("Arb.trade: Entered short arb trade w position params ...")
-                        logger.debug(f"Arb.trade: position.amount -> {position.amount_of_ovl_locked}")
-                        logger.debug(f"Arb.trade: position.long -> {position.long}")
-                        logger.debug(f"Arb.trade: position.leverage -> {position.leverage}")
-                        logger.debug(f"Arb.trade: position.lock_price -> {position.lock_price}")
-                    self.positions[position.id] = position
-                    self.inventory["OVL"] -= position.amount_of_ovl_locked + fees
-                    self.locked += position.amount_of_ovl_locked
->>>>>>> 062b006c
                     self.wealth -= fees
                     self.last_trade_time_step = current_time_step
 
@@ -521,7 +359,6 @@
                     spot_buy_fees = min(
                         spot_buy_amount*self.futures_market.base_fee, position.amount_of_ovl_locked)
                     spot_buy_received = (
-<<<<<<< HEAD
                         spot_buy_amount - spot_buy_fees)/sprice
                     # print("Arb.trade: Buying base curr on spot to lock in arb ...")
                     # print(f"Arb.trade: spot buy amount (OVL) -> {pos.amount}")
@@ -532,19 +369,6 @@
                     self.inventory["USD"] -= spot_buy_amount
                     self.inventory[self.fmarket.base_currency] += spot_buy_received
                     # print(f"Arb.trade: inventory -> {self.inventory}")
-=======
-                        spot_buy_amount - spot_buy_fees)/spot_price
-                    self.inventory["USD"] -= spot_buy_amount
-                    self.inventory[self.futures_market.base_currency] += spot_buy_received
-                    if logging.root.level <= DEBUG_LEVEL:
-                        logger.debug("Arb.trade: Buying base curr on spot to lock in arb ...")
-                        logger.debug(f"Arb.trade: spot buy amount (OVL) -> {position.amount_of_ovl_locked}")
-                        logger.debug(f"Arb.trade: spot buy amount (USD) -> {spot_buy_amount}")
-                        logger.debug(f"Arb.trade: spot buy fees (USD) -> {spot_buy_fees}")
-                        logger.debug(f"Arb.trade: spot buy received ({self.futures_market.base_currency})"
-                              f" -> {spot_buy_received}")
-                        logger.debug(f"Arb.trade: inventory -> {self.inventory}")
->>>>>>> 062b006c
 
                     # Calculate amount profit locked in in OVL and USD terms ... (This is rough for now since not accounting for OVL exposure and actual PnL forms ... and assuming spot/futures converge with funding doing it)
                     # PnL (OVL) = position.amount * (sprice_ovlusd/sprice_ovlusd_t) * (price_t - s_price)/s_price - position.amount * (price_t - lock_price)/lock_price
@@ -555,14 +379,8 @@
                     locked_in_approx = position.amount_of_ovl_locked * position.leverage * \
                                        (1.0 - spot_price/position.lock_price)
                     # TODO: incorporate fee structure!
-<<<<<<< HEAD
                     # print(f"Arb.trade: arb profit locked in (OVL) = {locked_in_approx}")
                     # print(f"Arb.trade: arb profit locked in (USD) = {locked_in_approx*sprice_ovlusd}")
-=======
-                    if logging.root.level <= DEBUG_LEVEL:
-                        logger.debug(f"Arb.trade: arb profit locked in (OVL) = {locked_in_approx}")
-                        logger.debug(f"Arb.trade: arb profit locked in (USD) = {locked_in_approx*sprice_ovlusd}")
->>>>>>> 062b006c
         else:
             # TODO: remove but try this here => dumb logic but want to see
             # what happens to currency supply if end up unwinding before each new trade (so only 1 position per arb)
@@ -591,16 +409,9 @@
         pass
 
 
-<<<<<<< HEAD
 # Only attempts for opportunities above a certain edge threshold, and linearly scales into position according to the amount of edge available.
 # Unwinds position according to edge adjusted for current funding rate * funding_multiplier (ideally, this would be predicted funding rate).
 class MonetarySniper(MonetaryAgent):
-=======
-class MonetaryKeeper(MonetaryAgent):
-    def distribute_funding(self):
-        # Figure out funding payments on each agent's positions
-        self.futures_market.fund()
->>>>>>> 062b006c
 
     def _get_unwind_amount(self, funding_rate, current_size, long):
         # Assume negative funding favors longs
