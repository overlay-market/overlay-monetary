--- conflicted
+++ resolved
@@ -136,13 +136,6 @@
         return 0.0
 
 
-<<<<<<< HEAD
 def compute_open_positions_per_market(model, ticker: str) -> int:
     monetary_futures_market = model.fmarkets[ticker]
-    return len(monetary_futures_market.positions)
-=======
-def compute_position_count_by_market(model, ticker: str) -> int:
-    fmarket = model.fmarkets[ticker]
-    pos_map = fmarket.positions
-    return len(pos_map)
->>>>>>> 4effcdbd
+    return len(monetary_futures_market.positions)