--- conflicted
+++ resolved
@@ -59,7 +59,6 @@
     return sum(wealths)
 
 
-<<<<<<< HEAD
 def calc_inventory_wealth(model,
                           agent: MonetaryAgent,
                           inventory_type: tp.Optional[str] = None,
@@ -68,15 +67,6 @@
     sprice_ovlusd = model.sims["OVL-USD"][idx]
     sprice = model.sims[agent.fmarket.unique_id][idx]
     base_curr = agent.fmarket.base_currency
-=======
-def compute_inventory_wealth_for_agent(model,
-                                       agent: MonetaryAgent,
-                                       in_usd: bool = False):
-    spot_price_ovl_usd = model.ticker_to_time_series_of_prices_map["OVL-USD"][model.schedule.steps]
-    spot_price = \
-        model.ticker_to_time_series_of_prices_map[agent.futures_market.unique_id][model.schedule.steps]
-    base_curr = agent.futures_market.base_currency
->>>>>>> 062b006c
 
     p_constants_ovl = {
         'OVL': 1.0,
@@ -89,7 +79,6 @@
     }
     p_constants = {}
     if not in_usd:
-<<<<<<< HEAD
         p_constants = p_constants_ovl
     else:
         p_constants = p_constants_usd
@@ -108,31 +97,12 @@
         wealths = [
             calc_inventory_wealth(
                 model, a, inventory_type=inventory_type, in_usd=in_usd)
-=======
-        return agent.inventory["OVL"] + agent.inventory["USD"]/spot_price_ovl_usd \
-            + agent.inventory[base_curr]*spot_price/spot_price_ovl_usd
-    else:
-        return agent.inventory["OVL"]*spot_price_ovl_usd + agent.inventory["USD"] \
-            + agent.inventory[base_curr]*spot_price
-
-
-def compute_inventory_wealth_for_agent_type(model,
-                                            agent_type: tp.Optional[tp.Type[MonetaryAgent]] = None,
-                                            in_usd: bool = False):
-    if not agent_type:
-        wealths = [
-            compute_inventory_wealth_for_agent(model, a, in_usd=in_usd)
->>>>>>> 062b006c
             for a in model.schedule.agents
         ]
     else:
         wealths = [
-<<<<<<< HEAD
             calc_inventory_wealth(
                 model, a, inventory_type=inventory_type, in_usd=in_usd)
-=======
-            compute_inventory_wealth_for_agent(model, a, in_usd=in_usd)
->>>>>>> 062b006c
             for a in model.schedule.agents if type(a) == agent_type
         ]
 
