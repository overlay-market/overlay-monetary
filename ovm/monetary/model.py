--- conflicted
+++ resolved
@@ -35,13 +35,9 @@
         num_keepers: int,
         num_traders: int,
         num_holders: int,
-<<<<<<< HEAD
         num_snipers: int,
         num_liquidators: int,
         sims: tp.Dict[str, tp.List[float]],
-=======
-        ticker_to_time_series_of_prices_map: tp.Dict[str, tp.List[float]],
->>>>>>> 062b006c
         base_wealth: float,
         base_market_fee: float,
         base_max_leverage: float,
@@ -78,14 +74,9 @@
         )
 
         super().__init__()
-<<<<<<< HEAD
         self.num_agents = num_arbitrageurs + num_keepers + \
             num_traders + num_holders + num_snipers + num_liquidators
         self.num_arbitraguers = num_arbitrageurs
-=======
-        self.num_agents = num_arbitrageurs + num_keepers + num_traders + num_holders
-        self.num_arbitrageurs = num_arbitrageurs
->>>>>>> 062b006c
         self.num_keepers = num_keepers
         self.num_traders = num_traders
         self.num_holders = num_holders
@@ -106,29 +97,15 @@
         # Markets: Assume OVL-USD is in here and only have X-USD pairs for now ...
         # Spread liquidity from liquidity pool by 1/N for now ..
         # if x + y = L/n and x/y = p; nx = (L/2n), ny = (L/2n), x*y = k = (px*L/2n)*(py*L/2n)
-<<<<<<< HEAD
         n = len(sims.keys())
         prices_ovlusd = self.sims["OVL-USD"]
         # print(f"OVL-USD first sim price: {prices_ovlusd[0]}")
-=======
-        n = len(ticker_to_time_series_of_prices_map.keys())
-        prices_ovlusd = self.ticker_to_time_series_of_prices_map[OVL_USD_TICKER]
->>>>>>> 062b006c
         liquidity_weight = {
             list(ticker_to_time_series_of_prices_map.keys())[i]: 1
             for i in range(n)
         }
-<<<<<<< HEAD
         # print(f"liquidity_weight = {liquidity_weight}")
         self.fmarkets = {
-=======
-        if logging.root.level <= DEBUG_LEVEL:
-            logger.debug(f"OVL-USD first sim price: {prices_ovlusd[0]}")
-            logger.debug(f"liquidity_weight = {liquidity_weight}")
-
-        # initialize futures markers (Overlay)
-        self.ticker_to_futures_market_map = {
->>>>>>> 062b006c
             ticker: MonetaryFMarket(
                 unique_id=ticker,
                 nx=(self.liquidity/(2*n))*liquidity_weight[ticker],
@@ -137,13 +114,9 @@
                 py=prices_ovlusd[0]/time_series_of_prices[0],  # py = px/p
                 base_fee=base_market_fee,
                 max_leverage=base_max_leverage,
-<<<<<<< HEAD
                 liquidate_reward=base_liquidate_reward,
                 maintenance=base_maintenance,
                 model=self,
-=======
-                model=self
->>>>>>> 062b006c
             )
             for ticker, time_series_of_prices
             in self.ticker_to_time_series_of_prices_map.items()
@@ -232,7 +205,6 @@
                     inventory=inventory,
                     leverage_max=leverage_max
                 )
-<<<<<<< HEAD
 
             # print("MonetaryModel.init: Adding agent to schedule ...")
             # print(f"MonetaryModel.init: agent type={type(agent)}")
@@ -240,21 +212,11 @@
             # print(f"MonetaryModel.init: fmarket={agent.fmarket.unique_id}")
             # print(f"MonetaryModel.init: leverage_max={agent.leverage_max}")
             # print(f"MonetaryModel.init: inventory={agent.inventory}")
-=======
-            if logging.root.level <= DEBUG_LEVEL:
-                logger.debug("MonetaryModel.init: Adding agent to schedule ...")
-                logger.debug(f"MonetaryModel.init: agent type={type(agent)}")
-                logger.debug(f"MonetaryModel.init: unique_id={agent.unique_id}")
-                logger.debug(f"MonetaryModel.init: futures market={agent.futures_market.unique_id}")
-                logger.debug(f"MonetaryModel.init: leverage_max={agent.leverage_max}")
-                logger.debug(f"MonetaryModel.init: inventory={agent.inventory}")
->>>>>>> 062b006c
 
             self.schedule.add(agent)
 
         # simulation collector
         # TODO: Why are OVL-USD and ETH-USD futures markets not doing anything in terms of arb bots?
-<<<<<<< HEAD
         # TODO: What happens if not enough OVL to sway the market prices on the platform? (i.e. all locked up)
         model_reporters = {
             f"d-{ticker}": partial(compute_price_diff, ticker=ticker)
@@ -297,51 +259,6 @@
             model_reporters=model_reporters,
             agent_reporters={"Wealth": "wealth"},
         )
-=======
-        # TODO: What happens if not enough OVL to sway the market time_series_of_prices on the platform? (i.e. all locked up)
-        if self.collect_data:
-            model_reporters = {
-                f"d-{ticker}": partial(compute_price_difference, ticker=ticker)
-                for ticker in tickers
-            }
-            model_reporters.update({
-                f"s-{ticker}": partial(compute_spot_price, ticker=ticker)
-                for ticker in tickers
-            })
-            model_reporters.update({
-                f"f-{ticker}": partial(compute_futures_price, ticker=ticker)
-                for ticker in tickers
-            })
-            model_reporters.update({
-                f"Skew {ticker}": partial(compute_positional_imbalance_by_market, ticker=ticker)
-                for ticker in tickers
-            })
-
-            model_reporters.update({
-                "Gini": compute_gini,
-                "Gini (Arbitrageurs)": partial(compute_gini, agent_type=MonetaryArbitrageur),
-                "Supply": compute_supply,
-                "Treasury": compute_treasury,
-                "Liquidity": compute_liquidity,
-                "Agent": partial(compute_wealth_for_agent_type, agent_type=None),
-                "Arbitrageurs Wealth (OVL)": partial(compute_wealth_for_agent_type, agent_type=MonetaryArbitrageur),
-                "Arbitrageurs Inventory (OVL)": partial(compute_inventory_wealth_for_agent_type, agent_type=MonetaryArbitrageur),
-                "Arbitrageurs Inventory (USD)": partial(compute_inventory_wealth_for_agent_type, agent_type=MonetaryArbitrageur, in_usd=True),
-                "Keepers Wealth (OVL)": partial(compute_wealth_for_agent_type, agent_type=MonetaryKeeper),
-                "Keepers Inventory (OVL)": partial(compute_inventory_wealth_for_agent_type, agent_type=MonetaryKeeper),
-                "Keepers Inventory (USD)": partial(compute_inventory_wealth_for_agent_type, agent_type=MonetaryKeeper, in_usd=True),
-                "Traders Wealth (OVL)": partial(compute_wealth_for_agent_type, agent_type=MonetaryTrader),
-                "Traders Inventory (OVL)": partial(compute_inventory_wealth_for_agent_type, agent_type=MonetaryKeeper),
-                "Traders Inventory (USD)": partial(compute_inventory_wealth_for_agent_type, agent_type=MonetaryKeeper, in_usd=True),
-                "Holders Wealth (OVL)": partial(compute_wealth_for_agent_type, agent_type=MonetaryHolder),
-                "Holders Inventory (OVL)": partial(compute_inventory_wealth_for_agent_type, agent_type=MonetaryHolder),
-                "Holders Inventory (USD)": partial(compute_inventory_wealth_for_agent_type, agent_type=MonetaryHolder, in_usd=True),
-            })
-            self.data_collector = DataCollector(
-                model_reporters=model_reporters,
-                agent_reporters={"Wealth": "wealth"},
-            )
->>>>>>> 062b006c
 
         self.running = True
         if self.collect_data:
@@ -351,7 +268,6 @@
         """
         A model step. Used for collecting simulation and advancing the schedule
         """
-<<<<<<< HEAD
         from agents import (
             MonetaryArbitrageur,
             MonetarySniper,
@@ -419,8 +335,4 @@
               for a in bottom_10_liqs
              })
 
-=======
-        if self.collect_data:
-            self.data_collector.collect(self)
->>>>>>> 062b006c
         self.schedule.step()