DEVIATION_LABEL_START = 'd-'
SPOT_PRICE_LABEL_START = 's-'
FUTURES_PRICE_LABEL_START = 'f-'
SKEW_LABEL_START = 'Skew'
OPEN_POSITIONS_LABEL_START = 'Number of Open Positions on'


def price_deviation_label(ticker: str) -> str:
    return f"{DEVIATION_LABEL_START}{ticker}"


def spot_price_label(ticker: str) -> str:
    return f"{SPOT_PRICE_LABEL_START}{ticker}"


def futures_price_label(ticker: str) -> str:
    return f"{FUTURES_PRICE_LABEL_START}{ticker}"


def skew_label(ticker: str) -> str:
    return f"{SKEW_LABEL_START} {ticker}"


<<<<<<< HEAD
def open_positions_label(ticker: str) -> str:
    return f"{OPEN_POSITIONS_LABEL_START} {ticker}"
=======
def position_count_label(ticker: str) -> str:
    return f"{futures_price_label(ticker)} Position Count"
>>>>>>> 4effcdbd


def inventory_wealth_ovl_label(agent_type_name: str) -> str:
    return f"{agent_type_name} Inventory (OVL)"


def inventory_wealth_usd_label(agent_type_name: str) -> str:
    return f"{agent_type_name} Inventory (USD)"


def inventory_wealth_quote_label(agent_type_name: str, quote_ticker: str) -> str:
    return f"{agent_type_name} Inventory ({quote_ticker})"


def agent_wealth_ovl_label(agent_type_name: str):
    return f'{agent_type_name} Wealth (OVL)'


GINI_LABEL = 'Gini'
GINI_ARBITRAGEURS_LABEL = "Gini (Arbitrageurs)"

SUPPLY_LABEL = "Supply"
TREASURY_LABEL = "Treasury"
LIQUIDITY_LABEL = "Liquidity"<|MERGE_RESOLUTION|>--- conflicted
+++ resolved
@@ -21,13 +21,8 @@
     return f"{SKEW_LABEL_START} {ticker}"
 
 
-<<<<<<< HEAD
 def open_positions_label(ticker: str) -> str:
     return f"{OPEN_POSITIONS_LABEL_START} {ticker}"
-=======
-def position_count_label(ticker: str) -> str:
-    return f"{futures_price_label(ticker)} Position Count"
->>>>>>> 4effcdbd
 
 
 def inventory_wealth_ovl_label(agent_type_name: str) -> str:
