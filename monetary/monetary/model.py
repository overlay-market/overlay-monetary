--- conflicted
+++ resolved
@@ -96,12 +96,8 @@
         self.last_cum_price = self.x / self.y
         self.last_liquidity = model.liquidity # For liquidity adjustments
         self.last_funding_idx = 0
-<<<<<<< HEAD
         self.last_trade_idx = 0
         print("Init'ing FMarket {}".format(self.unique_id))
-=======
-        print(f"Init'ing FMarket {self.unique_id}")
->>>>>>> 785b4b64
         print("FMarket x has {}".format(self.unique_id), self.x)
         print("FMarket nx has {} OVL".format(self.unique_id), self.nx)
         print("FMarket y has {}".format(self.unique_id), self.y)
@@ -332,7 +328,6 @@
             return
         elif funding > 0.0:
             funding = min(funding, 1.0)
-<<<<<<< HEAD
             funding_long = min(twao_long*funding, self.locked_long) # can't have negative locked long
             funding_short = twao_short*funding
             print("fund: Adding ds={} OVL to total supply".format(funding_short - funding_long))
@@ -378,22 +373,6 @@
         print("fund: x (updated)", self.x)
         print("fund: y (updated)", self.y)
         print("fund: price (updated... should be same)", self.price())
-=======
-            print(f"fund: Adding ds={funding*(twao_short - twao_long)} OVL to total supply")
-            self.model.supply += funding*(twao_short - twao_long)
-            print(f"fund: Adding ds={twao_long*(-funding)} OVL to longs")
-            self.locked_long -= twao_long*funding
-            print(f"fund: Adding ds={twao_short*(funding)} OVL to shorts")
-            self.locked_short += twao_short*funding
-        else:
-            funding = max(funding, -1.0)
-            print(f"fund: Adding ds={funding*(twao_long - twao_short)} OVL to total supply")
-            self.model.supply += funding*(twao_long - twao_short)
-            print(f"fund: Adding ds={twao_long*(funding)} OVL to longs")
-            self.locked_long += twao_long*funding
-            print(f"fund: Adding ds={twao_short*(-funding)} OVL to shorts")
-            self.locked_short -= twao_short*funding
->>>>>>> 785b4b64
 
         # Calculate twap for ovlusd oracle feed to use in px, py adjustment
         print("fund: Adjusting price sensitivity constants for {self.unique_id}")
@@ -405,14 +384,9 @@
         print(f"fund: twap_ovlusd_feed = {twap_ovlusd_feed}")
         self.px = twap_ovlusd_feed # px = n_usd/n_ovl
         self.py = twap_ovlusd_feed/twap_feed # py = px/p
-<<<<<<< HEAD
         print("fund: px (updated)", self.px)
         print("fund: py (updated)", self.py)
         print("fund: price (updated... should be same)", self.price())
-=======
-        print(f"fund: px = {self.px}")
-        print(f"fund: py = {self.py}")
->>>>>>> 785b4b64
 
 
 
@@ -451,19 +425,7 @@
     later (maybe also with stop losses)
     """
 
-<<<<<<< HEAD
     def __init__(self, unique_id, model, fmarket, pos_max=0.9, deploy_max=0.95, slippage_max=0.02, trade_delay=4*10): # TODO: Fix constraint issues? => related to liquidity values we set ... do we need to weight liquidity based off vol?
-=======
-    def __init__(self,
-                 unique_id,
-                 model,
-                 fmarket,
-                 pos_max: float = 0.025,
-                 deploy_max: float = 0.75,
-                 slippage_max: float = 0.02,
-                 trade_delay = 0):
-        # TODO: Fix constraint issues? => related to liquidity values we set ... do we need to weight liquidity based off vol?
->>>>>>> 785b4b64
         """
         Customize the agent
         """
